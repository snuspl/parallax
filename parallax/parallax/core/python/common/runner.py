--- conflicted
+++ resolved
@@ -71,70 +71,9 @@
     sparse_grads, dense_grads = _get_grads(single_gpu_meta_graph_def)
     cleanup = None
     try:
-<<<<<<< HEAD
         if config.run_option == 'MPI' or \
             (config.run_option == 'HYBRID' and len(sparse_grads) == 0):
-=======
-        if config.sync and config.run_option is None:
-            # Test MPI
-            process, cleanup = \
-                launch_mpi_driver(driver_path,
-                                  args,
-                                  config,
-                                  is_test=True)
-            num_workers = 0
-            for worker in config.resource_info['worker']:
-                if len(worker['gpus']) > 0:
-                    num_workers += len(worker['gpus'])
-                else:
-                    num_workers += 1
-            mpi_exec_time = \
-                get_average_execution_time(config.resource_info['master'][0],
-                                           num_workers)
 
-            # kill processes if the chief worker receives average
-            # exectution time using MPI
-            os.killpg(os.getpgid(process.pid) ,signal.SIGINT)
-
-            # Test PS
-            chief_worker_process, logfiles, cleanup = \
-                launch_ps_driver(driver_path,
-                                 args,
-                                 config,
-                                 is_test=True)
-            num_workers = len(config.resource_info['worker'])
-            ps_exec_time = \
-                get_average_execution_time(config.resource_info['master'][0],
-                                           num_workers)
-
-            # kill processes if the chief worker receives average
-            # exectution time using PS
-            cleanup(None, None)
-
-            parallax_log.debug('mpi exec time : %d secs, \
-                               ps exec time: %d secs'
-                               % (mpi_exec_time, ps_exec_time))
-
-            time.sleep(10)
-
-            # Select MPI
-            if mpi_exec_time < ps_exec_time:
-                process, cleanup = \
-                    launch_mpi_driver(driver_path,
-                                      args,
-                                      config,
-                                      is_test=False)
-                process.wait()
-            # Select PS
-            else:
-                chief_worker_process, logfiles, cleanup = \
-                    launch_ps_driver(driver_path,
-                                     args,
-                                     config,
-                                     is_test=False)
-                chief_worker_process.wait()
-        elif config.run_option == 'MPI':
->>>>>>> 9276617e
             process, cleanup = \
                     launch_mpi_driver(driver_path,
                                       args,
