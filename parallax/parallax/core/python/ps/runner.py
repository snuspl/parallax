# Copyright (C) 2018 Seoul National University
#
# Licensed under the Apache License, Version 2.0 (the "License");
# you may not use this file except in compliance with the License.
# You may obtain a copy of the License at
#
#     http://www.apache.org/licenses/LICENSE-2.0
#
# Unless required by applicable law or agreed to in writing, software
# distributed under the License is distributed on an "AS IS" BASIS,
# WITHOUT WARRANTIES OR CONDITIONS OF ANY KIND, either express or implied.
# See the License for the specific language governing permissions and
# limitations under the License.
# ==============================================================================

from __future__ import print_function

import signal
import time
import logging
import getpass
import os
import uuid

import tensorflow as tf

from parallax.core.python.common import graph_transform_lib
from parallax.core.python.common.lib import *
from parallax.core.python.common.consts import *
from parallax.core.python.common.partitions import *
from parallax.core.python.common.session_context import ParallaxSessionContext
from parallax.core.python.ps.graph_transform import graph_transform_ps

def _create_log_files(redirect_path, job, task_id):
    directory = os.path.dirname(redirect_path)
    if not os.path.exists(directory):
        os.makedirs(directory)
    directory = '%s/ps' % redirect_path
    if not os.path.exists(directory):
        os.makedirs(directory)

    stdout = open(os.path.join(directory, 'log_%s%d_stdout' % (job, task_id)),
                  'w')
    stderr = open(os.path.join(directory, 'log_%s%d_stderr' % (job, task_id)),
                  'w')
    return stdout, stderr


def _prepare_ps(ps_info):
    remote_copy(ps_info['hostname'], LOCAL_LAUNCH_PS_PATH,
                REMOTE_PARALLAX_ROOT)


def _get_launch_ps_cmd(task, config):
    cmd = 'python %s --job_name=%s --task_index=%d --protocol=%s' % (
        REMOTE_LAUNCH_PS_PATH,
        'ps',
        task,
        config.communication_config.ps_config.protocol)

    cmd += ' --ps_hosts=%s' % get_cluster_str_for_hosts(config.resource_info['ps'],
                                                            with_slots=False)
    cmd += ' --worker_hosts=%s' % get_cluster_str_for_hosts(
        config.resource_info['worker'], with_slots=False)

    return cmd


def _get_ps_env(ps_info, config):
    try:
        parallax_log_level = os.environ['PARALLAX_LOG_LEVEL']
    except:
        parallax_log_level = logging.INFO
    env = {
        "CUDA_VISIBLE_DEVICES": ','.join(
            str(gpuid) for gpuid in ps_info['gpus']),
        "PARALLAX_LOG_LEVEL": parallax_log_level,
        "PARALLAX_RESOURCE_INFO": serialize_resource_info(config.resource_info),
    }

    return env


def launch_ps(task, config):
    ps_info = config.resource_info['ps'][task]
    _prepare_ps(ps_info)

    cmd = _get_launch_ps_cmd(task, config)
    env = _get_ps_env(ps_info, config)

    # TODO: better mechanism for managing log files
    if config.redirect_path is not None:
        stdout, stderr = _create_log_files(config.redirect_path, 'ps', task)
        logfiles = [stdout, stderr]
    else:
        stdout, stderr = None, None
        logfiles = []
    try:
        python_venv = os.environ['VIRTUAL_ENV']
    except:
        python_venv = None
    return remote_exec(cmd, ps_info['hostname'], stdout, stderr, env,
                       python_venv=python_venv),\
        logfiles


def _prepare_worker(worker_info):
    pass


def _get_launch_worker_cmd(driver_path, args):
    cmd = 'python %s %s' % (driver_path, ' '.join(args))
    return cmd


def _get_worker_env(worker_id, config, partitions, search):
    workers = config.resource_info['worker']
    worker_info = workers[worker_id]
    num_workers = len(workers)
    try:
        parallax_log_level = os.environ['PARALLAX_LOG_LEVEL']
    except:
        parallax_log_level = logging.INFO
    env = {
        "CUDA_VISIBLE_DEVICES": ','.join(
            str(gpuid) for gpuid in worker_info['gpus']),
        "PARALLAX_LOG_LEVEL": parallax_log_level,
        PARALLAX_RUN_OPTION: PARALLAX_RUN_PS,
        PARALLAX_RESOURCE_INFO: serialize_resource_info(config.resource_info),
        PARALLAX_WORKER_ID: worker_id,
        PARALLAX_NUM_WORKERS: num_workers,
        PARALLAX_SEARCH: search,
    }
    if partitions:
        env[PARALLAX_PARTITIONS] = partitions

    return env


def launch_worker(driver_path, args, worker_id, config, partitions, search):
    worker_info = config.resource_info['worker'][worker_id]

    cmd = _get_launch_worker_cmd(driver_path, args)
    env = _get_worker_env(worker_id, config, partitions, search)

    # TODO: better mechanism for managing log files
    if config.redirect_path is not None:
        stdout, stderr = _create_log_files(config.redirect_path, 'worker', worker_id)
        logfiles = [stdout, stderr]
    else:
        stdout, stderr = None, None
        logfiles = []

    try:
        python_venv = os.environ['VIRTUAL_ENV']
    except:
        python_venv = None
    return remote_exec(cmd, worker_info['hostname'], stdout, stderr, env=env,
                       python_venv=python_venv), \
        logfiles


def launch_ps_driver(driver_path, args, config, partitions, m):
    workers = config.resource_info['worker']
    pss = config.resource_info['ps'] if 'ps' in config.resource_info else []

    logfiles = []
    processes = []
    chief_worker_process = None
    for worker_id in range(len(workers)):
        worker_proc, worker_logs =\
            launch_worker(driver_path, args, len(workers) - worker_id - 1,
                          config, partitions, m is not None)
        logfiles += worker_logs
        if worker_id == 0:
            chief_worker_process = worker_proc
            processes.insert(0, worker_proc)
        else:
            processes.append(worker_proc)

    for ps_id in range(len(pss)):
        ps_proc, ps_logs = launch_ps(ps_id, config)
        logfiles += ps_logs
        processes.append(ps_proc)

    def cleanup_ps(recv_signal, frame):
        if m is not None:
            m.shutdown()
        for process in processes:
            os.killpg(os.getpgid(process.pid), signal.SIGINT)

    signal.signal(signal.SIGINT, cleanup_ps)
    return processes, logfiles, cleanup_ps

def _get_worker_info():
    worker_id = int(os.getenv(PARALLAX_WORKER_ID, -1))
    if worker_id == -1:
        raise RuntimeError(
            "Need to set environment variable PARALLAX_WORKER_ID")
    num_workers = int(os.getenv(PARALLAX_NUM_WORKERS, 0))
    if num_workers == 0:
        raise RuntimeError(
            "Need to set environment variable PARALLAX_NUM_WORKERS")
    return worker_id, num_workers


def parallax_run_ps(single_gpu_meta_graph_def, config):
    worker_id, num_workers = _get_worker_info()
<<<<<<< HEAD
    num_replicas_per_worker = max(1, len(config.resource_info['worker'][worker_id]['gpus']))
=======
    worker = config.resource_info['worker'][worker_id]

    create_profile_directory(config.profile_config.profile_dir, 
                             config.profile_config.profile_worker,
                             config.resource_info, worker['hostname'])
    num_replicas_per_worker = len(worker['gpus'])
    if config.profile_config.profile_dir:
        for ps_i, ps in enumerate(config.resource_info['ps']):
            if ps['hostname'] == worker['hostname']:
                append_task_info(config.profile_config.profile_dir,
                                 worker['hostname'], 
                                 ['worker:%d'%worker_id, 'ps:%d'%ps_i])
                break
         
        if worker_id != config.profile_config.profile_worker:
            config.profile_config.profile_dir = None
>>>>>>> 876f0f5a

    parallax_log.debug("Launching server on worker %d" % worker_id)
    cluster_spec = get_tf_clusterspec(config.resource_info)
    server = tf.train.Server(cluster_spec, job_name='worker',
                             task_index=worker_id, protocol=config.communication_config.ps_config.protocol)
    session_target = server.target
    parallax_log.debug("Finished launching server on worker %d" % worker_id)

    ps_meta_graph_def, tensor_or_op_name_to_replica_names = graph_transform_ps(
        single_gpu_meta_graph_def,
        worker_id,
        config)

    with tf.Graph().as_default() as graph_to_run:
        parallax_log.debug("Importing PS graph on worker %d" % worker_id)
        tf.train.import_meta_graph(ps_meta_graph_def)
        if config.export_graph_path:
            export_meta_graph(config.export_graph_path, worker_id)
        if config.profile_config.profile_dir:
            path = os.path.join(config.profile_config.profile_dir, worker['hostname'],
                                'worker:%d'%worker_id)
            export_meta_graph(path, worker_id)
            config.profile_config.profile_dir = \
                os.path.join(config.profile_config.profile_dir, worker['hostname'],
                             'worker:%d'%worker_id, 'run_meta')

        replicated_var_init_op = None
        try:
            replicated_var_init_op = \
                tf.get_default_graph().get_operation_by_name(
                    graph_transform_lib.MIRROR_VARIABLE_INIT_OP)
        except KeyError:
            pass

        ckpt_hooks = build_ckpt_hooks(config.get_ckpt_config())
        sess_config = config.sess_config
        if sess_config is None:
            sess_config = tf.ConfigProto(allow_soft_placement=True)
        sess = tf.train.MonitoredTrainingSession(
                master=session_target,
                is_chief=(worker_id == 0),
                checkpoint_dir=config.get_ckpt_config().ckpt_dir if worker_id == 0 else None,
                # TODO: Allow user-defined hooks
                hooks=None,
                chief_only_hooks=ckpt_hooks,
                save_checkpoint_secs=None,
                save_summaries_steps=None,
                save_summaries_secs=None,
                config=sess_config)

        parallax_log.debug(
            "Created MonitoredTrainingSession for worker %d on %s"
            % (worker_id, session_target))

        if replicated_var_init_op is not None:
            sess.run(replicated_var_init_op)

        parallax_log.debug(
            "Finished initialization process, start training on worker %d"
            % worker_id)

        step = sess.run(tf.get_collection(tf.GraphKeys.GLOBAL_STEP)[0])
        sess_context = ParallaxSessionContext(step,
                                              config.profile_config.profile_dir,
                                              config.profile_config.profile_steps,
                                              config.profile_config.profile_range,
                                              tensor_or_op_name_to_replica_names,
                                              num_replicas_per_worker,
                                              config.resource_info['master'][0])
        sess_context.set_parallax_session_context()
        return sess, num_workers, worker_id, num_replicas_per_worker
<|MERGE_RESOLUTION|>--- conflicted
+++ resolved
@@ -206,15 +206,12 @@
 
 def parallax_run_ps(single_gpu_meta_graph_def, config):
     worker_id, num_workers = _get_worker_info()
-<<<<<<< HEAD
-    num_replicas_per_worker = max(1, len(config.resource_info['worker'][worker_id]['gpus']))
-=======
     worker = config.resource_info['worker'][worker_id]
 
     create_profile_directory(config.profile_config.profile_dir, 
                              config.profile_config.profile_worker,
                              config.resource_info, worker['hostname'])
-    num_replicas_per_worker = len(worker['gpus'])
+    num_replicas_per_worker = max(1, len(worker['gpus']))
     if config.profile_config.profile_dir:
         for ps_i, ps in enumerate(config.resource_info['ps']):
             if ps['hostname'] == worker['hostname']:
@@ -225,7 +222,6 @@
          
         if worker_id != config.profile_config.profile_worker:
             config.profile_config.profile_dir = None
->>>>>>> 876f0f5a
 
     parallax_log.debug("Launching server on worker %d" % worker_id)
     cluster_spec = get_tf_clusterspec(config.resource_info)
