# Copyright (C) 2018 Seoul National University
#
# Licensed under the Apache License, Version 2.0 (the "License");
# you may not use this file except in compliance with the License.
# You may obtain a copy of the License at
#
#     http://www.apache.org/licenses/LICENSE-2.0
#
# Unless required by applicable law or agreed to in writing, software
# distributed under the License is distributed on an "AS IS" BASIS,
# WITHOUT WARRANTIES OR CONDITIONS OF ANY KIND, either express or implied.
# See the License for the specific language governing permissions and
# limitations under the License.
# ==============================================================================

from __future__ import print_function

import signal
import subprocess
import time
import logging
import os
from functools import reduce

import tensorflow as tf
from tensorflow.python.client import device_lib
import horovod.tensorflow as hvd

from parallax.core.python.common.lib import *
from parallax.core.python.common.consts import *
from parallax.core.python.common.partitions import *
from parallax.core.python.common.session_context import ParallaxSessionContext
from parallax.core.python.hybrid.graph_transform import graph_transform_hybrid
from parallax.core.python.ps.runner import launch_ps

def create_mpi_script(driver_path, args, hostname, gpus, resource_info,
                      machine_id, partitions, search, port=22):
    cmd = 'ssh -p %d %s "mkdir -p %s"' % (port, hostname, REMOTE_PARALLAX_ROOT)
    parallax_log.warning(colored('\n$ %s' % cmd, 'red'))
    proc = subprocess.Popen(args=cmd, shell=True)
    proc.wait()

    cmd_run = 'python %s %s' % (driver_path, ' '.join(args))

    try:
        parallax_log_level = os.environ['PARALLAX_LOG_LEVEL']
    except:
        parallax_log_level = logging.INFO
    env = {
        "CUDA_VISIBLE_DEVICES": ','.join(str(gpuid) for gpuid in gpus),
        "PARALLAX_LOG_LEVEL": parallax_log_level,
        PARALLAX_MACHINE_ID: machine_id,
        PARALLAX_HOSTNAME: hostname,
        "PARALLAX_RESOURCE_INFO": resource_info,
        PARALLAX_SEARCH: search,
    }
    if partitions:
         env[PARALLAX_PARTITIONS] = partitions
    cmd_env = ' '.join(
        map(lambda (k, v): 'export %s=%s;' % (k, v), env.iteritems()))
    try:
        cmd_venv = ' source %s/bin/activate; '\
                    % os.environ['VIRTUAL_ENV_PATH']
        full_cmd = ' '.join([cmd_env, cmd_venv, cmd_run])
    except:
        full_cmd = ' '.join([cmd_env, cmd_run])
    mpi_script = 'bash -c \"%s\"' % full_cmd

    remote_cmd = 'echo \'%s\' | ' % mpi_script
    remote_cmd += 'ssh -p %d %s' % (port, hostname)
    remote_cmd += ' \'cat > %s\' && chmod 777 %s' % (REMOTE_MPI_SCRIPT_PATH,
                                                     REMOTE_MPI_SCRIPT_PATH)
    print(colored('\n$ %s' % remote_cmd, 'red'))
    proc = subprocess.Popen(args=remote_cmd, shell=True)
    proc.wait()


<<<<<<< HEAD
def _prepare_workers(workers, driver_path, args, resource_info):
    unique_workers = {}
    machines = []
    for worker in workers:
        hostname = worker['hostname']
        if hostname in unique_workers:
            unique_workers[hostname]['gpus'].extend(worker['gpus'])
        else:
            machines.append(hostname)
            unique_workers[hostname] = worker

    for i, hostname in enumerate(machines):
        _prepare_worker(unique_workers[hostname], driver_path, args, resource_info, i)
=======
def _prepare_workers(workers, driver_path, args, resource_info, partitions,
                     search):
    for i, worker in enumerate(workers):
        _prepare_worker(worker, driver_path, args, resource_info, i,
                        partitions, search)
>>>>>>> 876f0f5a


def _prepare_worker(worker, driver_path, args, resource_info, machine_id,
                    partitions, search):
    create_mpi_script(driver_path, args, worker['hostname'], worker['gpus'],
                      resource_info, machine_id, partitions, search)


def _get_hybrid_cmd(workers, protocol, redirect_path, mpi_cmd_in_config):
    mpi_cmd = 'mpirun -bind-to none -map-by slot' \
              ' -mca orte_base_help_aggregate 0'\
              ' -x NCCL_DEBUG=INFO'
    arg_runop = '-x %s=%s' % (PARALLAX_RUN_OPTION, PARALLAX_RUN_HYBRID)
    num_process = reduce(lambda s, x: s + max(len(x['gpus']), 1), workers, 0)
    arg_np = '-np %d' % num_process
    arg_host = '-H %s' % get_cluster_str_for_hosts(workers, with_slots=True)
    arg_redir = '-output-filename %s' % os.path.join(redirect_path, 'worker') \
        if redirect_path is not None else ''
    arg_script = 'bash %s' % REMOTE_MPI_SCRIPT_PATH
    std_err_redir = '2>&1'

    mpi_cmd = ' '.join([mpi_cmd, mpi_cmd_in_config, arg_runop, arg_np, arg_host,
                        arg_redir, arg_script, std_err_redir])

    return mpi_cmd

def launch_hybrid_driver(driver_path, args, config, partitions, m):
    resource_info = config.resource_info
    resource_info_file = serialize_resource_info(config.resource_info)
    protocol = config.communication_config.ps_config.protocol
    redirect_path = config.redirect_path   

    workers = config.resource_info['worker']
    _prepare_workers(workers, driver_path, args, resource_info_file,
                     partitions, m is not None)

    mpi_command = config.communication_config.mpi_config.mpirun_options
    hybrid_cmd = _get_hybrid_cmd(workers, protocol, redirect_path, mpi_command)

    processes = []
    print(colored('\n$ %s' % hybrid_cmd, 'red'))
    proc = subprocess.Popen(args=hybrid_cmd, shell=True, preexec_fn=os.setsid)
    processes.append(proc)

    pss = resource_info['ps'] if 'ps' in resource_info else []
    for ps_id in range(len(pss)):
        ps_proc, ps_logs = \
            launch_ps(ps_id, config)
        processes.append(ps_proc)

    def cleanup(recv_signal, frame):
        if m:
            m.shutdown()
        for process in processes:
            os.killpg(os.getpgid(process.pid), signal.SIGINT)

    signal.signal(signal.SIGINT, cleanup)
    return processes, cleanup


def _init_global_vars(sess):
    hvd_bcast_global_vars_op = tf.get_default_graph() \
        .get_operation_by_name('auto_parallel_bcast_global_vars')
    if hvd_bcast_global_vars_op is not None:
        control_inputs = [c.name for c in hvd_bcast_global_vars_op.control_inputs]
        control_inputs.sort()
        for c in control_inputs:
            sess.run(c)

def _get_worker_info():
    machine_id = int(os.getenv(PARALLAX_MACHINE_ID, -1))
    if machine_id == -1:
        raise RuntimeError(
            "Need to set environment variable PARALLAX_MACHINE_ID")
    hostname = os.getenv(PARALLAX_HOSTNAME, 0)
    if hostname is None:
        raise RuntimeError(
            "Need to set environment variable PARALLAX_HOSTNAME")
    return machine_id, hostname

def get_tf_clusterspec_for_hybrid(resource_info):
    tf_cluster_dict = {}
    for job in ['ps', 'worker']:
        if job not in resource_info:
            continue
        hosts = resource_info[job]
        tf_cluster_dict[job] = []
        for host in hosts:
            for i in range(max(len(host['gpus']), 1)):
                tf_cluster_dict[job].append(
                    '%s:%d' % (host['hostname'], host['port'][i]))
    cluster_spec = tf.train.ClusterSpec(tf_cluster_dict)
    return cluster_spec

def parallax_run_hybrid(single_gpu_meta_graph_def,
                        config):
    # Initialize horovod
    hvd.init()
    #worker_id = hvd.rank()
    local_worker_id = hvd.local_rank()

    num_workers = hvd.size()
    machine_id, hostname = _get_worker_info()
    create_profile_directory(config.profile_config.profile_dir,
                             config.profile_config.profile_worker,
                             config.resource_info, hostname)

    sess_config = config.sess_config
    if sess_config is None:
        sess_config = tf.ConfigProto(allow_soft_placement=True)
    local_device_protos = device_lib.list_local_devices()
    # gpus = [x.name for x in local_device_protos if x.device_type == 'GPU']
    gpus = []
    if gpus:
        sess_config.gpu_options.visible_device_list = str(hvd.local_rank())
    cluster_spec = get_tf_clusterspec_for_hybrid(config.resource_info)
    machine_to_ids = {}
    for w in config.resource_info['worker']:
      if w['hostname'] not in machine_to_ids:
          machine_to_ids[w['hostname']] = len(machine_to_ids)
    worker_id = 0
    for w in config.resource_info['worker']:
        if machine_to_ids[w['hostname']] < machine_id:
            worker_id += max(1, len(w['gpus']))
    worker_id += hvd.local_rank()
<<<<<<< HEAD
    print(worker_id)
=======
    if config.profile_config.profile_dir:
        for ps_i, ps in enumerate(config.resource_info['ps']):
            if ps['hostname'] == hostname:
                if local_worker_id == 0:
                    tasks = ['ps:%d'%ps_i, 'worker:%d'%worker_id]
                else:
                    tasks = ['worker:%d'%worker_id]
                append_task_info(config.profile_config.profile_dir,
                                 hostname, 
                                 tasks)
                break
>>>>>>> 876f0f5a
    server = tf.train.Server(cluster_spec, job_name='worker',
                             task_index=worker_id, protocol=config.communication_config.ps_config.protocol,
                             config=sess_config)
    
    meta_graph_def, tensor_or_op_name_to_replica_names = graph_transform_hybrid(
        single_gpu_meta_graph_def,
        worker_id,
        local_worker_id,
        machine_id,
        hostname,
        config)

    with tf.Graph().as_default() as graph_to_run:
        parallax_log.debug("Importing MPI graph on worker %d" % worker_id)

        tf.train.import_meta_graph(meta_graph_def)
        if config.export_graph_path:
            export_meta_graph(config.export_graph_path, worker_id)
        if config.profile_config.profile_dir:
            path = os.path.join(config.profile_config.profile_dir, hostname,
                                'worker:%d'%worker_id)
            export_meta_graph(path, worker_id)

            if worker_id != config.profile_config.profile_worker:
                #Only one CUPTI profiler can run in a machine
                #See tensorflow/tensorflow/core/platform/default/device_tracer.cc:L452
                config.profile_config.profile_dir = None
            else:
                config.profile_config.profile_dir = \
                    os.path.join(config.profile_config.profile_dir, hostname,
                                 'worker:%d'%worker_id, 'run_meta')
        ckpt_hooks = \
            build_ckpt_hooks(config.get_ckpt_config()) \
            if worker_id == 0 else None

        sess = tf.train.MonitoredTrainingSession(
                master=server.target,
                is_chief=True,
                checkpoint_dir=config.get_ckpt_config().ckpt_dir if worker_id == 0 else None,
                # TODO: Allow user-defined hooks
                hooks=None,
                chief_only_hooks=ckpt_hooks,
                save_checkpoint_secs=None,
                save_summaries_steps=None,
                save_summaries_secs=None,
                config=sess_config)

        parallax_log.debug(
            "Created MonitoredTrainingSession for worker %d" % worker_id)
        _init_global_vars(sess)
        parallax_log.debug(
            "Finished initialization process, start training on worker %d"
            % worker_id)

        step = sess.run(tf.get_collection(tf.GraphKeys.GLOBAL_STEP)[0])
        sess_context = \
            ParallaxSessionContext(step,
                                   config.profile_config.profile_dir,
                                   config.profile_config.profile_steps,
                                   config.profile_config.profile_range,
                                   tensor_or_op_name_to_replica_names,
                                   1,
                                   config.resource_info['master'][0])
        sess_context.set_parallax_session_context()
        return sess, num_workers, worker_id, 1<|MERGE_RESOLUTION|>--- conflicted
+++ resolved
@@ -74,9 +74,7 @@
     proc = subprocess.Popen(args=remote_cmd, shell=True)
     proc.wait()
 
-
-<<<<<<< HEAD
-def _prepare_workers(workers, driver_path, args, resource_info):
+def _prepare_workers(workers, driver_path, args, resource_info, partitions, search):
     unique_workers = {}
     machines = []
     for worker in workers:
@@ -88,15 +86,8 @@
             unique_workers[hostname] = worker
 
     for i, hostname in enumerate(machines):
-        _prepare_worker(unique_workers[hostname], driver_path, args, resource_info, i)
-=======
-def _prepare_workers(workers, driver_path, args, resource_info, partitions,
-                     search):
-    for i, worker in enumerate(workers):
-        _prepare_worker(worker, driver_path, args, resource_info, i,
+        _prepare_worker(unique_workers[hostname], driver_path, args, resource_info, i,
                         partitions, search)
->>>>>>> 876f0f5a
-
 
 def _prepare_worker(worker, driver_path, args, resource_info, machine_id,
                     partitions, search):
@@ -221,9 +212,6 @@
         if machine_to_ids[w['hostname']] < machine_id:
             worker_id += max(1, len(w['gpus']))
     worker_id += hvd.local_rank()
-<<<<<<< HEAD
-    print(worker_id)
-=======
     if config.profile_config.profile_dir:
         for ps_i, ps in enumerate(config.resource_info['ps']):
             if ps['hostname'] == hostname:
@@ -235,7 +223,6 @@
                                  hostname, 
                                  tasks)
                 break
->>>>>>> 876f0f5a
     server = tf.train.Server(cluster_spec, job_name='worker',
                              task_index=worker_id, protocol=config.communication_config.ps_config.protocol,
                              config=sess_config)
